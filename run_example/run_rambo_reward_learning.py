--- conflicted
+++ resolved
@@ -235,10 +235,7 @@
         reward_model.parameters(),
         lr=args.reward_lr
     )
-<<<<<<< HEAD
-=======
     reward_scaler = StandardScaler() if not args.no_reward_scaler else None
->>>>>>> eb087f88
     reward = EnsembleReward(
         reward_model,
         reward_optim,
